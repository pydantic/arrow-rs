# Licensed to the Apache Software Foundation (ASF) under one
# or more contributor license agreements.  See the NOTICE file
# distributed with this work for additional information
# regarding copyright ownership.  The ASF licenses this file
# to you under the Apache License, Version 2.0 (the
# "License"); you may not use this file except in compliance
# with the License.  You may obtain a copy of the License at
#
#   http://www.apache.org/licenses/LICENSE-2.0
#
# Unless required by applicable law or agreed to in writing,
# software distributed under the License is distributed on an
# "AS IS" BASIS, WITHOUT WARRANTIES OR CONDITIONS OF ANY
# KIND, either express or implied.  See the License for the
# specific language governing permissions and limitations
# under the License.

[package]
name = "parquet-variant"
# This package is still in development and thus the version does
# not follow the versions of the rest of the crates in this repo.
version = "0.1.0"
license = { workspace = true }
description = "Apache Parquet Variant implementation in Rust"
homepage = { workspace = true }
repository = { workspace = true }
authors = { workspace = true }
keywords = ["arrow", "parquet", "variant"]
readme = "README.md"
edition = { workspace = true }
# needs a newer version than workspace due to
# rror: `Option::<T>::unwrap` is not yet stable as a const fn
rust-version = "1.83"

[dependencies]
arrow-schema = { workspace = true }
chrono = { workspace = true }
serde_json = "1.0"
base64 = "0.22"
rand = { version = "0.9", default-features = false, features = [
    "std",
    "std_rng",
    "thread_rng",
] }

[dev-dependencies]
<<<<<<< HEAD
paste = { version = "1.0" }


[lib]
=======
criterion = { version = "0.6", default-features = false }


[lib]

[[bin]]
name = "object_list_same_schemas"
path = "./perf/object_list_same_schemas.rs"

[[bin]]
name = "object_list_unknown_schemas"
path = "./perf/object_list_unknown_schemas.rs"

[[bench]]
name = "builder"
harness = false
>>>>>>> 7ec3bede
<|MERGE_RESOLUTION|>--- conflicted
+++ resolved
@@ -44,13 +44,11 @@
 ] }
 
 [dev-dependencies]
-<<<<<<< HEAD
-paste = { version = "1.0" }
+criterion = { version = "0.6", default-features = false }
 
 
-[lib]
-=======
-criterion = { version = "0.6", default-features = false }
+[dev-dependencies]
+paste = { version = "1.0" }
 
 
 [lib]
@@ -65,5 +63,4 @@
 
 [[bench]]
 name = "builder"
-harness = false
->>>>>>> 7ec3bede
+harness = false